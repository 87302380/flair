--- conflicted
+++ resolved
@@ -448,8 +448,6 @@
         )
 
 
-<<<<<<< HEAD
-=======
 class WIKIGOLD_NER(ColumnCorpus):
     def __init__(
             self,
@@ -496,7 +494,6 @@
         )
 
 
->>>>>>> d11d5ffa
 class TWITTER_NER(ColumnCorpus):
     def __init__(
             self,
